{
  "name": "@modelcontextprotocol/server-filesystem",
  "version": "0.6.2",
  "description": "MCP server for filesystem access",
  "license": "MIT",
  "author": "Anthropic, PBC (https://anthropic.com)",
  "homepage": "https://modelcontextprotocol.io",
  "bugs": "https://github.com/modelcontextprotocol/servers/issues",
  "type": "module",
  "bin": {
    "mcp-server-filesystem": "dist/index.js"
  },
  "files": [
    "dist"
  ],
  "scripts": {
    "build": "tsc && chmod +x dist/*.js",
    "prepare": "npm run build",
    "watch": "tsc --watch",
    "test": "bun test"
  },
  "dependencies": {
    "@modelcontextprotocol/sdk": "0.5.0",
    "ajv": "^8.17.1",
    "diff": "^5.1.0",
    "fast-xml-parser": "^5.0.9",
    "jsonata": "^2.0.6",
    "jsonpath-plus": "^10.3.0",
    "lodash": "^4.17.21",
    "lodash-es": "^4.17.21",
    "minimatch": "^10.0.1",
    "type-fest": "^4.41.0",
    "xmldom": "^0.6.0",
    "xpath": "^0.0.34",
    "@sinclair/typebox": "^0.34.33",
<<<<<<< HEAD
    "type-fest": "^4.0.2"
=======
    "zod": "^3.24.2",
    "zod-to-json-schema": "^3.23.5"
>>>>>>> a169f7b8
  },
  "devDependencies": {
    "@types/diff": "^5.0.9",
    "@types/jsonpath-plus": "^5.0.5",
    "@types/lodash": "^4.17.16",
    "@types/minimatch": "^5.1.2",
    "@types/node": "^22",
    "@types/xmldom": "^0.1.34",
    "typescript": "^5.3.3",
    "vitest": "^3.1.1"
  }
}<|MERGE_RESOLUTION|>--- conflicted
+++ resolved
@@ -33,12 +33,7 @@
     "xmldom": "^0.6.0",
     "xpath": "^0.0.34",
     "@sinclair/typebox": "^0.34.33",
-<<<<<<< HEAD
     "type-fest": "^4.0.2"
-=======
-    "zod": "^3.24.2",
-    "zod-to-json-schema": "^3.23.5"
->>>>>>> a169f7b8
   },
   "devDependencies": {
     "@types/diff": "^5.0.9",
